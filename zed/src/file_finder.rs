use crate::{
    editor::{buffer_view, BufferView},
    settings::Settings,
    util, watch,
    workspace::{Workspace, WorkspaceView},
    worktree_old::{match_paths, PathMatch, Worktree},
};
use gpui::{
    color::{ColorF, ColorU},
    elements::*,
    fonts::{Properties, Weight},
    geometry::vector::vec2f,
    keymap::{self, Binding},
    AppContext, Axis, Border, Entity, ModelHandle, MutableAppContext, View, ViewContext,
    ViewHandle, WeakViewHandle,
};
use std::cmp;

pub struct FileFinder {
    handle: WeakViewHandle<Self>,
    settings: watch::Receiver<Settings>,
    workspace: ModelHandle<Workspace>,
    query_buffer: ViewHandle<BufferView>,
    search_count: usize,
    latest_search_id: usize,
    matches: Vec<PathMatch>,
    selected: usize,
    list_state: UniformListState,
}

pub fn init(app: &mut MutableAppContext) {
    app.add_action("file_finder:toggle", FileFinder::toggle);
    app.add_action("file_finder:confirm", FileFinder::confirm);
    app.add_action("file_finder:select", FileFinder::select);
    app.add_action("buffer:move_up", FileFinder::select_prev);
    app.add_action("buffer:move_down", FileFinder::select_next);
    app.add_action("uniform_list:scroll", FileFinder::scroll);

    app.add_bindings(vec![
        Binding::new("cmd-p", "file_finder:toggle", None),
        Binding::new("escape", "file_finder:toggle", Some("FileFinder")),
        Binding::new("enter", "file_finder:confirm", Some("FileFinder")),
    ]);
}

pub enum Event {
    Selected(usize, u64),
    Dismissed,
}

impl Entity for FileFinder {
    type Event = Event;
}

impl View for FileFinder {
    fn ui_name() -> &'static str {
        "FileFinder"
    }

    fn render(&self, _: &AppContext) -> ElementBox {
        Align::new(
            ConstrainedBox::new(
                Container::new(
                    Flex::new(Axis::Vertical)
                        .with_child(ChildView::new(self.query_buffer.id()).boxed())
                        .with_child(Expanded::new(1.0, self.render_matches()).boxed())
                        .boxed(),
                )
                .with_margin_top(12.0)
                .with_uniform_padding(6.0)
                .with_corner_radius(6.0)
                .with_background_color(ColorU::from_u32(0xf2f2f2ff))
                .with_shadow(vec2f(0., 4.), 12., ColorF::new(0.0, 0.0, 0.0, 0.25).to_u8())
                .boxed(),
            )
            .with_max_width(600.0)
            .with_max_height(400.0)
            .boxed(),
        )
        .top()
        .named("file finder")
    }

    fn on_focus(&mut self, ctx: &mut ViewContext<Self>) {
        ctx.focus(&self.query_buffer);
    }

    fn keymap_context(&self, _: &AppContext) -> keymap::Context {
        let mut ctx = Self::default_keymap_context();
        ctx.set.insert("menu".into());
        ctx
    }
}

impl FileFinder {
    fn render_matches(&self) -> ElementBox {
        if self.matches.is_empty() {
            let settings = smol::block_on(self.settings.read());
            return Container::new(
                Label::new(
                    "No matches".into(),
                    settings.ui_font_family,
                    settings.ui_font_size,
                )
                .boxed(),
            )
            .with_margin_top(6.0)
            .named("empty matches");
        }

        let handle = self.handle.clone();
        let list = UniformList::new(
            self.list_state.clone(),
            self.matches.len(),
            move |mut range, items, app| {
                let finder = handle.upgrade(app).unwrap();
                let finder = finder.read(app);
                let start = range.start;
                range.end = cmp::min(range.end, finder.matches.len());
                items.extend(finder.matches[range].iter().enumerate().filter_map(
                    move |(i, path_match)| finder.render_match(path_match, start + i, app),
                ));
            },
        );

        Container::new(list.boxed())
            .with_background_color(ColorU::from_u32(0xf7f7f7ff))
            .with_border(Border::all(1.0, ColorU::from_u32(0xdbdbdcff)))
            .with_margin_top(6.0)
            .named("matches")
    }

    fn render_match(
        &self,
        path_match: &PathMatch,
        index: usize,
        app: &AppContext,
    ) -> Option<ElementBox> {
        let tree_id = path_match.tree_id;
        let entry_id = path_match.entry_id;

        self.worktree(tree_id, app).map(|tree| {
            let path = tree.entry_path(entry_id).unwrap();
            let file_name = path
                .file_name()
                .unwrap_or_default()
                .to_string_lossy()
                .to_string();

            let mut path = path.to_string_lossy().to_string();
            if path_match.skipped_prefix_len > 0 {
                let mut i = 0;
                path.retain(|_| util::post_inc(&mut i) >= path_match.skipped_prefix_len)
            }

            let path_positions = path_match.positions.clone();
            let file_name_start = path.chars().count() - file_name.chars().count();
            let mut file_name_positions = Vec::new();
            file_name_positions.extend(path_positions.iter().filter_map(|pos| {
                if pos >= &file_name_start {
                    Some(pos - file_name_start)
                } else {
                    None
                }
            }));

            let settings = smol::block_on(self.settings.read());
            let highlight_color = ColorU::from_u32(0x304ee2ff);
            let bold = *Properties::new().weight(Weight::BOLD);

            let mut container = Container::new(
                Flex::row()
                    .with_child(
                        Container::new(
                            LineBox::new(
                                settings.ui_font_family,
                                settings.ui_font_size,
                                Svg::new("icons/file-16.svg".into()).boxed(),
                            )
                            .boxed(),
                        )
                        .with_padding_right(6.0)
                        .boxed(),
                    )
                    .with_child(
                        Expanded::new(
                            1.0,
                            Flex::column()
                                .with_child(
                                    Label::new(
                                        file_name,
                                        settings.ui_font_family,
                                        settings.ui_font_size,
                                    )
                                    .with_highlights(highlight_color, bold, file_name_positions)
                                    .boxed(),
                                )
                                .with_child(
                                    Label::new(
                                        path.into(),
                                        settings.ui_font_family,
                                        settings.ui_font_size,
                                    )
                                    .with_highlights(highlight_color, bold, path_positions)
                                    .boxed(),
                                )
                                .boxed(),
                        )
                        .boxed(),
                    )
                    .boxed(),
            )
            .with_uniform_padding(6.0);

            if index == self.selected || index < self.matches.len() - 1 {
                container =
                    container.with_border(Border::bottom(1.0, ColorU::from_u32(0xdbdbdcff)));
            }

            if index == self.selected {
                container = container.with_background_color(ColorU::from_u32(0xdbdbdcff));
            }

            EventHandler::new(container.boxed())
                .on_mouse_down(move |ctx| {
                    ctx.dispatch_action("file_finder:select", (tree_id, entry_id));
                    true
                })
                .named("match")
        })
    }

    fn toggle(workspace_view: &mut WorkspaceView, _: &(), ctx: &mut ViewContext<WorkspaceView>) {
        workspace_view.toggle_modal(ctx, |ctx, workspace_view| {
            let handle = ctx.add_view(|ctx| {
                Self::new(
                    workspace_view.settings.clone(),
                    workspace_view.workspace.clone(),
                    ctx,
                )
            });
            ctx.subscribe_to_view(&handle, Self::on_event);
            handle
        });
    }

    fn on_event(
        workspace_view: &mut WorkspaceView,
        _: ViewHandle<FileFinder>,
        event: &Event,
        ctx: &mut ViewContext<WorkspaceView>,
    ) {
        match event {
            Event::Selected(tree_id, entry_id) => {
                workspace_view.open_entry((*tree_id, *entry_id), ctx);
                workspace_view.dismiss_modal(ctx);
            }
            Event::Dismissed => {
                workspace_view.dismiss_modal(ctx);
            }
        }
    }

    pub fn new(
        settings: watch::Receiver<Settings>,
        workspace: ModelHandle<Workspace>,
        ctx: &mut ViewContext<Self>,
    ) -> Self {
        ctx.observe(&workspace, Self::workspace_updated);

        let query_buffer = ctx.add_view(|ctx| BufferView::single_line(settings.clone(), ctx));
        ctx.subscribe_to_view(&query_buffer, Self::on_query_buffer_event);

        settings.notify_view_on_change(ctx);

        Self {
            handle: ctx.handle().downgrade(),
            settings,
            workspace,
            query_buffer,
            search_count: 0,
            latest_search_id: 0,
            matches: Vec::new(),
            selected: 0,
            list_state: UniformListState::new(),
        }
    }

    fn workspace_updated(&mut self, _: ModelHandle<Workspace>, ctx: &mut ViewContext<Self>) {
        self.spawn_search(self.query_buffer.read(ctx).text(ctx.as_ref()), ctx);
    }

    fn on_query_buffer_event(
        &mut self,
        _: ViewHandle<BufferView>,
        event: &buffer_view::Event,
        ctx: &mut ViewContext<Self>,
    ) {
        use buffer_view::Event::*;
        match event {
            Edited => {
                let query = self.query_buffer.read(ctx).text(ctx.as_ref());
                if query.is_empty() {
                    self.latest_search_id = util::post_inc(&mut self.search_count);
                    self.matches.clear();
                    ctx.notify();
                } else {
                    self.spawn_search(query, ctx);
                }
            }
            Blurred => ctx.emit(Event::Dismissed),
            _ => {}
        }
    }

    fn select_prev(&mut self, _: &(), ctx: &mut ViewContext<Self>) {
        if self.selected > 0 {
            self.selected -= 1;
        }
        self.list_state.scroll_to(self.selected);
        ctx.notify();
    }

    fn select_next(&mut self, _: &(), ctx: &mut ViewContext<Self>) {
        if self.selected + 1 < self.matches.len() {
            self.selected += 1;
        }
        self.list_state.scroll_to(self.selected);
        ctx.notify();
    }

    fn scroll(&mut self, _: &f32, ctx: &mut ViewContext<Self>) {
        ctx.notify();
    }

    fn confirm(&mut self, _: &(), ctx: &mut ViewContext<Self>) {
        if let Some(m) = self.matches.get(self.selected) {
            ctx.emit(Event::Selected(m.tree_id, m.entry_id));
        }
    }

    fn select(&mut self, entry: &(usize, u64), ctx: &mut ViewContext<Self>) {
        let (tree_id, entry_id) = *entry;
        ctx.emit(Event::Selected(tree_id, entry_id));
    }

    fn spawn_search(&mut self, query: String, ctx: &mut ViewContext<Self>) {
        let worktrees = self.worktrees(ctx.as_ref());
        let search_id = util::post_inc(&mut self.search_count);
<<<<<<< HEAD
        let pool = ctx.as_ref().thread_pool().clone();
=======
        let pool = ctx.as_ref().scoped_pool().clone();
>>>>>>> d0ae44c1
        let task = ctx.background_executor().spawn(async move {
            let matches = match_paths(worktrees.as_slice(), &query, false, false, 100, pool);
            (search_id, matches)
        });

        ctx.spawn(task, Self::update_matches).detach();
    }

    fn update_matches(
        &mut self,
        (search_id, matches): (usize, Vec<PathMatch>),
        ctx: &mut ViewContext<Self>,
    ) {
        if search_id >= self.latest_search_id {
            self.latest_search_id = search_id;
            self.matches = matches;
            self.selected = 0;
            self.list_state.scroll_to(0);
            ctx.notify();
        }
    }

    fn worktree<'a>(&'a self, tree_id: usize, app: &'a AppContext) -> Option<&'a Worktree> {
        self.workspace
            .read(app)
            .worktrees()
            .get(&tree_id)
            .map(|worktree| worktree.read(app))
    }

    fn worktrees(&self, app: &AppContext) -> Vec<Worktree> {
        self.workspace
            .read(app)
            .worktrees()
            .iter()
            .map(|worktree| worktree.read(app).clone())
            .collect()
    }
}

#[cfg(test)]
mod tests {
    use super::*;
    use crate::{
        editor, settings,
        workspace::{Workspace, WorkspaceView},
    };
    use gpui::App;
    use smol::fs;
    use tempdir::TempDir;

    #[test]
    fn test_matching_paths() {
        App::test_async((), |mut app| async move {
            let tmp_dir = TempDir::new("example").unwrap();
            fs::create_dir(tmp_dir.path().join("a")).await.unwrap();
            fs::write(tmp_dir.path().join("a/banana"), "banana")
                .await
                .unwrap();
            fs::write(tmp_dir.path().join("a/bandana"), "bandana")
                .await
                .unwrap();
            app.update(|ctx| {
                super::init(ctx);
                editor::init(ctx);
            });

            let settings = settings::channel(&app.font_cache()).unwrap().1;
            let workspace = app.add_model(|ctx| Workspace::new(vec![tmp_dir.path().into()], ctx));
            let (window_id, workspace_view) =
                app.add_window(|ctx| WorkspaceView::new(workspace.clone(), settings, ctx));
            app.finish_pending_tasks().await; // Open and populate worktree.
            app.dispatch_action(
                window_id,
                vec![workspace_view.id()],
                "file_finder:toggle".into(),
                (),
            );

            let finder = app.read(|ctx| {
                workspace_view
                    .read(ctx)
                    .modal()
                    .cloned()
                    .unwrap()
                    .downcast::<FileFinder>()
                    .unwrap()
            });
            let query_buffer = app.read(|ctx| finder.read(ctx).query_buffer.clone());

            let chain = vec![finder.id(), query_buffer.id()];
            app.dispatch_action(window_id, chain.clone(), "buffer:insert", "b".to_string());
            app.dispatch_action(window_id, chain.clone(), "buffer:insert", "n".to_string());
            app.dispatch_action(window_id, chain.clone(), "buffer:insert", "a".to_string());
            app.finish_pending_tasks().await; // Complete path search.

            // let view_state = finder.state(&app);
            // assert!(view_state.matches.len() > 1);
            // app.dispatch_action(
            //     window_id,
            //     vec![workspace_view.id(), finder.id()],
            //     "menu:select_next",
            //     (),
            // );
            // app.dispatch_action(
            //     window_id,
            //     vec![workspace_view.id(), finder.id()],
            //     "file_finder:confirm",
            //     (),
            // );
            // app.finish_pending_tasks().await; // Load Buffer and open BufferView.
            // let active_pane = workspace_view.as_ref(app).active_pane().clone();
            // assert_eq!(
            //     active_pane.state(&app),
            //     pane::State {
            //         tabs: vec![pane::TabState {
            //             title: "bandana".into(),
            //             active: true,
            //         }]
            //     }
            // );
        });
    }
}<|MERGE_RESOLUTION|>--- conflicted
+++ resolved
@@ -347,11 +347,7 @@
     fn spawn_search(&mut self, query: String, ctx: &mut ViewContext<Self>) {
         let worktrees = self.worktrees(ctx.as_ref());
         let search_id = util::post_inc(&mut self.search_count);
-<<<<<<< HEAD
         let pool = ctx.as_ref().thread_pool().clone();
-=======
-        let pool = ctx.as_ref().scoped_pool().clone();
->>>>>>> d0ae44c1
         let task = ctx.background_executor().spawn(async move {
             let matches = match_paths(worktrees.as_slice(), &query, false, false, 100, pool);
             (search_id, matches)
