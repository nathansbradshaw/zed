--- conflicted
+++ resolved
@@ -3,11 +3,7 @@
 use super::Element;
 use crate::{
     json::{self, json},
-<<<<<<< HEAD
-    PaintContext, ViewContext,
-=======
     ViewContext,
->>>>>>> c3a3543e
 };
 use json::ToJson;
 use pathfinder_geometry::{
@@ -19,11 +15,7 @@
 
 impl<V, F> Canvas<V, F>
 where
-<<<<<<< HEAD
-    F: FnMut(RectF, RectF, &mut V, &mut PaintContext<V>),
-=======
     F: FnMut(RectF, RectF, &mut V, &mut ViewContext<V>),
->>>>>>> c3a3543e
 {
     pub fn new(f: F) -> Self {
         Self(f, PhantomData)
@@ -32,11 +24,7 @@
 
 impl<V: 'static, F> Element<V> for Canvas<V, F>
 where
-<<<<<<< HEAD
-    F: 'static + FnMut(RectF, RectF, &mut V, &mut PaintContext<V>),
-=======
     F: 'static + FnMut(RectF, RectF, &mut V, &mut ViewContext<V>),
->>>>>>> c3a3543e
 {
     type LayoutState = ();
     type PaintState = ();
