--- conflicted
+++ resolved
@@ -17,200 +17,7 @@
 use anyhow::Result;
 use std::sync::Arc;
 use uuid::Uuid;
-<<<<<<< HEAD
 use workspace::{AppState, Workspace};
-=======
-use workspace2::{AppState, Workspace};
-
-pub fn connect_to_cli(
-    server_name: &str,
-) -> Result<(mpsc::Receiver<CliRequest>, IpcSender<CliResponse>)> {
-    let handshake_tx = cli::ipc::IpcSender::<IpcHandshake>::connect(server_name.to_string())
-        .context("error connecting to cli")?;
-    let (request_tx, request_rx) = ipc::channel::<CliRequest>()?;
-    let (response_tx, response_rx) = ipc::channel::<CliResponse>()?;
-
-    handshake_tx
-        .send(IpcHandshake {
-            requests: request_tx,
-            responses: response_rx,
-        })
-        .context("error sending ipc handshake")?;
-
-    let (mut async_request_tx, async_request_rx) =
-        futures::channel::mpsc::channel::<CliRequest>(16);
-    thread::spawn(move || {
-        while let Ok(cli_request) = request_rx.recv() {
-            if smol::block_on(async_request_tx.send(cli_request)).is_err() {
-                break;
-            }
-        }
-        Ok::<_, anyhow::Error>(())
-    });
-
-    Ok((async_request_rx, response_tx))
-}
-
-pub async fn handle_cli_connection(
-    (mut requests, responses): (mpsc::Receiver<CliRequest>, IpcSender<CliResponse>),
-    app_state: Arc<AppState>,
-    mut cx: AsyncAppContext,
-) {
-    if let Some(request) = requests.next().await {
-        match request {
-            CliRequest::Open { paths, wait } => {
-                let mut caret_positions = HashMap::default();
-
-                let paths = if paths.is_empty() {
-                    workspace2::last_opened_workspace_paths()
-                        .await
-                        .map(|location| location.paths().to_vec())
-                        .unwrap_or_default()
-                } else {
-                    paths
-                        .into_iter()
-                        .filter_map(|path_with_position_string| {
-                            let path_with_position = PathLikeWithPosition::parse_str(
-                                &path_with_position_string,
-                                |path_str| {
-                                    Ok::<_, std::convert::Infallible>(
-                                        Path::new(path_str).to_path_buf(),
-                                    )
-                                },
-                            )
-                            .expect("Infallible");
-                            let path = path_with_position.path_like;
-                            if let Some(row) = path_with_position.row {
-                                if path.is_file() {
-                                    let row = row.saturating_sub(1);
-                                    let col =
-                                        path_with_position.column.unwrap_or(0).saturating_sub(1);
-                                    caret_positions.insert(path.clone(), Point::new(row, col));
-                                }
-                            }
-                            Some(path)
-                        })
-                        .collect::<Vec<_>>()
-                };
-
-                let mut errored = false;
-
-                if let Some(open_paths_task) = cx
-                    .update(|cx| workspace2::open_paths(&paths, &app_state, None, cx))
-                    .log_err()
-                {
-                    match open_paths_task.await {
-                        Ok((workspace, items)) => {
-                            let mut item_release_futures = Vec::new();
-
-                            for (item, path) in items.into_iter().zip(&paths) {
-                                match item {
-                                    Some(Ok(mut item)) => {
-                                        if let Some(point) = caret_positions.remove(path) {
-                                            todo!("editor")
-                                            // if let Some(active_editor) = item.downcast::<Editor>() {
-                                            //     active_editor
-                                            //         .downgrade()
-                                            //         .update(&mut cx, |editor, cx| {
-                                            //             let snapshot =
-                                            //                 editor.snapshot(cx).display_snapshot;
-                                            //             let point = snapshot
-                                            //                 .buffer_snapshot
-                                            //                 .clip_point(point, Bias::Left);
-                                            //             editor.change_selections(
-                                            //                 Some(Autoscroll::center()),
-                                            //                 cx,
-                                            //                 |s| s.select_ranges([point..point]),
-                                            //             );
-                                            //         })
-                                            //         .log_err();
-                                            // }
-                                        }
-
-                                        let released = oneshot::channel();
-                                        cx.update(move |cx| {
-                                            item.on_release(
-                                                cx,
-                                                Box::new(move |_| {
-                                                    let _ = released.0.send(());
-                                                }),
-                                            )
-                                            .detach();
-                                        })
-                                        .ok();
-                                        item_release_futures.push(released.1);
-                                    }
-                                    Some(Err(err)) => {
-                                        responses
-                                            .send(CliResponse::Stderr {
-                                                message: format!(
-                                                    "error opening {:?}: {}",
-                                                    path, err
-                                                ),
-                                            })
-                                            .log_err();
-                                        errored = true;
-                                    }
-                                    None => {}
-                                }
-                            }
-
-                            if wait {
-                                let executor = cx.background_executor().clone();
-                                let wait = async move {
-                                    if paths.is_empty() {
-                                        let (done_tx, done_rx) = oneshot::channel();
-                                        let _subscription =
-                                            workspace.update(&mut cx, move |_, cx| {
-                                                cx.on_release(|_, _| {
-                                                    let _ = done_tx.send(());
-                                                })
-                                            });
-                                        let _ = done_rx.await;
-                                    } else {
-                                        let _ = futures::future::try_join_all(item_release_futures)
-                                            .await;
-                                    };
-                                }
-                                .fuse();
-                                futures::pin_mut!(wait);
-
-                                loop {
-                                    // Repeatedly check if CLI is still open to avoid wasting resources
-                                    // waiting for files or workspaces to close.
-                                    let mut timer = executor.timer(Duration::from_secs(1)).fuse();
-                                    futures::select_biased! {
-                                        _ = wait => break,
-                                        _ = timer => {
-                                            if responses.send(CliResponse::Ping).is_err() {
-                                                break;
-                                            }
-                                        }
-                                    }
-                                }
-                            }
-                        }
-                        Err(error) => {
-                            errored = true;
-                            responses
-                                .send(CliResponse::Stderr {
-                                    message: format!("error opening {:?}: {}", paths, error),
-                                })
-                                .log_err();
-                        }
-                    }
-
-                    responses
-                        .send(CliResponse::Exit {
-                            status: i32::from(errored),
-                        })
-                        .log_err();
-                }
-            }
-        }
-    }
-}
->>>>>>> 90d532f0
 
 pub fn build_window_options(
     bounds: Option<WindowBounds>,
