--- conflicted
+++ resolved
@@ -3683,11 +3683,6 @@
                         div()
                             .flex()
                             .flex_row()
-<<<<<<< HEAD
-                            .flex_1()
-                            .w_full()
-=======
->>>>>>> fd428dfa
                             .h_full()
                             // Left Dock
                             .child(
