--- conflicted
+++ resolved
@@ -66,12 +66,8 @@
     parsing_in_background: bool,
     parse_count: usize,
     remote_selections: TreeMap<ReplicaId, Arc<[Selection<Anchor>]>>,
-<<<<<<< HEAD
     diagnostics: DiagnosticSet,
-=======
     selections_update_count: usize,
-    diagnostic_sets: Vec<DiagnosticSet>,
->>>>>>> 5d45c571
     diagnostics_update_count: usize,
     language_server: Option<LanguageServerState>,
     deferred_ops: OperationQueue<Operation>,
@@ -82,14 +78,9 @@
 pub struct BufferSnapshot {
     text: text::BufferSnapshot,
     tree: Option<Tree>,
-<<<<<<< HEAD
     diagnostics: DiagnosticSet,
     remote_selections: TreeMap<ReplicaId, Arc<[Selection<Anchor>]>>,
-=======
-    diagnostic_sets: Vec<DiagnosticSet>,
->>>>>>> 5d45c571
     diagnostics_update_count: usize,
-    remote_selections: TreeMap<ReplicaId, Arc<[Selection<Anchor>]>>,
     selections_update_count: usize,
     is_parsing: bool,
     language: Option<Arc<Language>>,
@@ -371,12 +362,8 @@
             pending_autoindent: Default::default(),
             language: None,
             remote_selections: Default::default(),
-<<<<<<< HEAD
+            selections_update_count: 0,
             diagnostics: Default::default(),
-=======
-            selections_update_count: 0,
-            diagnostic_sets: Default::default(),
->>>>>>> 5d45c571
             diagnostics_update_count: 0,
             language_server: None,
             deferred_ops: OperationQueue::new(),
@@ -1787,12 +1774,8 @@
             text: self.text.clone(),
             tree: self.tree.clone(),
             remote_selections: self.remote_selections.clone(),
-<<<<<<< HEAD
             diagnostics: self.diagnostics.clone(),
-=======
             selections_update_count: self.selections_update_count,
-            diagnostic_sets: self.diagnostic_sets.clone(),
->>>>>>> 5d45c571
             diagnostics_update_count: self.diagnostics_update_count,
             is_parsing: self.is_parsing,
             language: self.language.clone(),
